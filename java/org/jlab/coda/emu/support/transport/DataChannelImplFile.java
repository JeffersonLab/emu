/*
 * Copyright (c) 2008, Jefferson Science Associates
 *
 * Thomas Jefferson National Accelerator Facility
 * Data Acquisition Group
 *
 * 12000, Jefferson Ave, Newport News, VA 23606
 * Phone : (757)-269-7100
 *
 */

package org.jlab.coda.emu.support.transport;

import org.jlab.coda.emu.Emu;
import org.jlab.coda.emu.EmuException;
import org.jlab.coda.emu.EmuModule;
import org.jlab.coda.emu.support.codaComponent.CODAClass;
import org.jlab.coda.emu.support.codaComponent.CODAState;
import org.jlab.coda.emu.support.data.*;
import org.jlab.coda.jevio.*;

import java.io.DataInputStream;
import java.io.File;
import java.io.FileInputStream;
import java.io.IOException;
import java.util.Map;
import java.util.concurrent.CountDownLatch;
import java.util.concurrent.atomic.AtomicInteger;

/**
 * Implementation of a DataChannel reading/writing from/to a file in EVIO format.
 *
 * @author heyes
 * @author timmer
 * (Nov 10, 2008)
 */
public class DataChannelImplFile extends DataChannelAdapter {

    /** Thread used to input or output data. */
    private Thread dataThread;

    /** Thread used to output data. */
    private DataOutputHelper dataOutputThread;

    /** Name of file being written-to / read-from. */
    private String fileName;

    //----------------------------------------
    // Output file parameters
    //----------------------------------------

    /** The default size in bytes at which a new file is created. */
    private long split;

    /** If splitting files, the number file being written currently to. */
    private int splitCount;

    /** For output files, the directory. */
    private String directory;

    /** Dictionary to be include in file. */
    private String dictionaryXML;

    /** Evio file writer. */
    private EventWriterUnsync evioFileWriter;

    /** Remember which element of the output destinations array belongs to this file. */
    private int outputNameIndex = 0;

    /** Type of compression in output file.
     * <ol start="0">
     *     <li>none</li>
     *     <li>lz4/li>
     *     <li>lz4 best</li>
     *     <li>gzip</li>
     * </ol> */
    private int compression;

    /** Number of threads with which to compress data when writing to a file. */
    private int compressionThreads;

    //----------------------------------------
    // Input file parameters
    //----------------------------------------

    /** Store locally whether this channel's module is an ER or not.
      * If so, don't parse incoming data so deeply - only top bank header. */
    private boolean isER;

    /** Evio file reader which does NOT deserialize into objects. */
    private EvioCompactReader compactFileReader;

    /** EventType taken from first block header of file. */
    private EventType eventType;

    /** Source CODA id taken from first block header of file. */
    private int sourceId;

    /** Record id taken from first block header of file. */
    private int recordId;

    /** Number of evio events (banks) in file. */
    private int eventCount;

    /** Does this file have a "first event" ? */
    private boolean hasFirstEvent;

    /** Use this object to set the sub stream ids if multiple output files per emu. */
    static private AtomicInteger subStreamIdCount = new AtomicInteger(0);

    
    /**
     * Constructor DataChannelImplFile creates a new DataChannelImplFile instance.
     *
     * @param name          name of file channel
     * @param transport     DataTransport object that created this channel
     * @param attributeMap  the hashmap of config file attributes for this channel
     * @param input         true if this is an input
     * @param emu           emu this channel belongs to
     * @param module        module this channel belongs to
     * @param outputIndex   order in which module's events will be sent to this
     *                      output channel (0 for first output channel, 1 for next, etc.).
     * @throws DataTransportException if unable to create fifo buffer.
     */
    DataChannelImplFile(String name, DataTransportImplFile transport,
                        Map<String, String> attributeMap, boolean input, Emu emu,
                        EmuModule module, int outputIndex)
            throws DataTransportException {

        // constructor of super class
        super(name, transport, attributeMap, input, emu, module, outputIndex);

        int runNumber  = emu.getRunNumber();
        String runType = emu.getRunType();

        // Directory given in config file?
        try {
            directory = attributeMap.get("dir");
//logger.info("      DataChannel File: config file directory = " + directory);
        }
        catch (Exception e) {}

        // Dictionary given in config file?
        try {
            String dictionaryFile = attributeMap.get("dictionary");
            if (dictionaryFile != null) {
                // Load the contents of the file into a String
                File dFile = new File(dictionaryFile);
                if (dFile.exists() && dFile.isFile()) {
                    FileInputStream fileInputStream = new FileInputStream(dFile);
                    int fileSize = (int)fileInputStream.getChannel().size();
                    byte[] buf = new byte[fileSize];
                    DataInputStream dataStream = new DataInputStream(fileInputStream);
                    dataStream.read(buf);
                    dictionaryXML = new String(buf, 0, fileSize, "US-ASCII");
//
// This works but does a lot of XML parsing - good way to check format
//                EvioXMLDictionary dictionary = new EvioXMLDictionary(dFile);
//                dictionaryXML = dictionary.toXML();
                }
                else {
logger.info("      DataChannel File: dictionary file cannot be read");
                }

//logger.info("      DataChannel File: config dictionary = " + dictionaryFile);
            }
        }
        catch (Exception e) {}

        // Split parameter given in config file?
        try {
            String splitStr = attributeMap.get("split");
            if (splitStr != null) {
                try {
                    split = Long.parseLong(splitStr);
                    // Ignore negative values
                    if (split < 0L) split = 0L;
                }
                catch (NumberFormatException e) {
                    split = 0L;
                }
//logger.info("      DataChannel File: split = " + split);
            }
        }
        catch (Exception e) {}

        //----------------------------------
        // Create file name
        //----------------------------------
        try {
            // Filename given in config file?
            fileName = attributeMap.get("fileName");
        }
        catch (Exception e) {}

        if (fileName == null) {
            if (input) {
                fileName = "codaInputFile.dat";
            }
            else {
                if (split > 0L) {
                    // First specifier   (%d)  replaced with run #,
                    // second specifier (%05d) replaced with split #
                    fileName = "codaOutputFile_%d.dat%05d";
                }
                else {
                    fileName = "codaOutputFile_%d.dat";
                }
            }
        }
        //logger.info("      DataChannel File: config file name = " + fileName);
        //----------------------------------

        try {
            if (input) {
                isER = (emu.getCodaClass() == CODAClass.ER);

                // This will throw an exception if evio version > 4
                compactFileReader = new EvioCompactReader(fileName);

                // Get the first block header
                // First evio block header read from a version 4 file
                IBlockHeader firstBlockHeader = compactFileReader.getFirstBlockHeader();
                hasFirstEvent = firstBlockHeader.hasFirstEvent();

                // Get the # of events in file
                eventCount = compactFileReader.getEventCount();

                eventType = EventType.getEventType(firstBlockHeader.getEventType());
                sourceId  = firstBlockHeader.getSourceId();
                recordId  = firstBlockHeader.getNumber();

                DataInputHelper helper = new DataInputHelper();
                dataThread = new Thread(emu.getThreadGroup(), helper, name() + " data input");
                dataThread.start();
                helper.waitUntilStarted();

            } else {
                // Make overwriting the file OK if there is NO splitting of the file.
                // If there is no file splitting, overwriting the file will occur when
                // the file name is static or if the run # is repeated.
                boolean overWriteOK = true;
                if (split > 0L) overWriteOK = false;

<<<<<<< HEAD
                // Type of compression in file
                try {
                    String comp = attributeMap.get("compression");
                    if (comp != null) {
                        try {
                            compression = Integer.parseInt(comp);
                            // Ignore negative values
                            if (compression < 0) compression = 0;
                        }
                        catch (NumberFormatException e) {
                            compression = 0;
                        }
                    }
logger.info("      DataChannel File: compression = " + compression);
                }
                catch (Exception e) {}

                // Number of compression thread
                try {
                    compressionThreads = 1;
                    String comp = attributeMap.get("compressionThreads");
                    if (comp != null) {
                        try {
                            compressionThreads = Integer.parseInt(comp);
                            // Ignore negative values
                            if (compressionThreads < 1) compressionThreads = 1;
                        }
                        catch (NumberFormatException e) {
                            compression = 1;
                        }
                    }
logger.info("      DataChannel File: compressionThreads = " + compressionThreads);
                }
                catch (Exception e) {}

                evioFileWriter = new EventWriterUnsync(fileName, directory, runType,
                                                       runNumber, split, 4*16777216, 10000,
                                                       byteOrder, dictionaryXML, overWriteOK,
=======
                // Biggest int there is
                //int internalBufferSizeBytes = Integer.MAX_VALUE; // 2.1G
                //int internalBufferSizeBytes = 1073741824; // 1G
                int internalBufferSizeBytes = 536870912;  // 512MB
                //int internalBufferSizeBytes = 134217728;  // 128MB
                //int internalBufferSizeBytes = 67108864;   // 64MB
                //int internalBufferSizeBytes = 33554432;   // 32MB
                //int internalBufferSizeBytes = 16777216;   // 16MB

                evioFileWriter = new EventWriterUnsync(fileName, directory, runType,
                                                       runNumber, split, 4*4194304,
                                                       10000, internalBufferSizeBytes,
                                                       byteOrder,dictionaryXML, null, overWriteOK,
>>>>>>> 2d353d9f
                                                       false, null,
                                                       emu.getDataStreamId(),
                                                       subStreamIdCount.getAndIncrement(), // starting splitNumber
                                                       emu.getFileOutputCount(),  // splitIncrement
                                                       emu.getDataStreamCount(),  // stream count
                                                       compression, compressionThreads, 0);

logger.info("      DataChannel File: streamId = " + emu.getDataStreamId() + ", stream count = " +
            emu.getDataStreamCount() + ", filecount = " + emu.getFileOutputCount());

logger.info("      DataChannel File: file = " + evioFileWriter.getCurrentFilePath());

                // Tell emu what that output name is for stat reporting.
                // Get the name from the file writer object so that the
                // final filename is used with all string substitutions made.
                // This must be done each time the file is split.
                outputNameIndex = emu.addOutputDestination(evioFileWriter.getCurrentFilePath());

                // Keep track of how many files we create
                if (split > 0L) splitCount = evioFileWriter.getSplitCount();

                dataOutputThread = new DataOutputHelper((emu.getThreadGroup()),  name() + " data out");
                dataOutputThread.start();
                dataOutputThread.waitUntilStarted();
            }
        }
        catch (Exception e) {
            e.printStackTrace();
            channelState = CODAState.ERROR;
            e.printStackTrace();
            if (input) {
System.out.println("      DataChannel File in: Cannot open file, " + e.getMessage());
                emu.setErrorState("DataChannel File in: Cannot open file, " + e.getMessage());
                throw new DataTransportException("      DataChannel File in: Cannot open data file " + e.getMessage(), e);
            }
            else {
System.out.println("      DataChannel File out: Cannot create file, " + e.getMessage());
                emu.setErrorState("DataChannel File out: Cannot create file, " + e.getMessage());
                throw new DataTransportException("      DataChannel File out: Cannot create data file " + e.getMessage(), e);
            }
        }
    }


    /** {@inheritDoc} */
    public TransportType getTransportType() {return TransportType.FILE;}


    /** {@inheritDoc} */
    public void go() {
        pause = false;
        channelState = CODAState.ACTIVE;
    }

    
    /** {@inheritDoc} */
    public void pause() {
        pause = true;
        channelState = CODAState.PAUSED;
    }


    /** {@inheritDoc} */
    public void end() {
        logger.info("      DataChannel File: end() " + name);

        gotEndCmd = true;
        gotResetCmd = false;

        // Reset the split count
        subStreamIdCount.set(0);

        if (dataThread != null) dataThread.interrupt();

        channelState = CODAState.DOWNLOADED;
    }


    /** {@inheritDoc} */
    public void reset() {
logger.info("      DataChannel File: reset " + name + " channel");

        gotEndCmd   = false;
        gotResetCmd = true;
        // Reset the split count
        subStreamIdCount.set(0);

        if (dataThread != null) dataThread.interrupt();

        try {
            if (compactFileReader != null) compactFileReader.close();
        } catch (Exception e) {}

        try {
            if (evioFileWriter != null) {
                // Insert an END event "by hand" if actively taking data when RESET hit
                if (channelState == CODAState.PAUSED || channelState == CODAState.ACTIVE) {
                    Object[] stats = module.getStatistics();
                    long eventsWritten = 0;
                    if (stats != null) {
                        eventsWritten = (Long) stats[0];
                    }
                    // This END, has error condition set in 2nd data word
                    PayloadBuffer endBuf = Evio.createControlBuffer(ControlType.END, emu.getRunNumber(),
                                                                    emu.getRunTypeId(), (int) eventsWritten,
                                                                    0, byteOrder, true);
                    if (emu.isFileWritingOn()) {
                        evioFileWriter.writeEvent(endBuf.getBuffer());
                    }
                }

                // Then close to save everything to disk.
                if (emu.isFileWritingOn()) {
                    evioFileWriter.close();
                }
            }
        } catch (Exception e) {}

        channelState = CODAState.CONFIGURED;
logger.info("      DataChannel File: reset " + name + " - done");
    }


    /**
     * Class <b>DataInputHelper</b>
     * This class reads data from the file and puts it on the ring.
     * Don't know if this will ever be useful. Might as well generate
     * an END event when file is fully read.
     */
    private class DataInputHelper implements Runnable {

        /** Let a single waiter know that the main thread has been started. */
        private CountDownLatch latch = new CountDownLatch(1);

        /** A single waiter can call this method which returns when thread was started. */
        private void waitUntilStarted() {
            try {
                latch.await();
            }
            catch (InterruptedException e) {
            }
        }

        /** {@inheritDoc} */
        public void run() {

            int counter = 0;
            long nextRingItem;
            EventType bankType;
            ControlType controlType;
            RingItem ringItem;
            boolean isUser = false;

            // I've started
            latch.countDown();

            try {
                // From first block header in file
                controlType = null;
                EvioNode node;

                for (int i=0; i < eventCount; i++) {
                    if (dataThread.isInterrupted()) break;

                    if (isER) {
                        // Don't need to parse all bank headers, just top level.
                        node = compactFileReader.getEvent(i);
                    }
                    else {
                        node = compactFileReader.getScannedEvent(i);
                    }

                    bankType = eventType;

                    // Unlikely that a file has roc raw data, but accommodate it anyway
                    if (eventType == EventType.ROC_RAW) {
                        if (Evio.isUserEvent(node)) {
                            bankType = EventType.USER;
                            isUser = true;
                        }
                    }
                    else if (eventType == EventType.CONTROL) {
                        // Find out exactly what type of control event it is
                        // (May be null if there is an error).
                        controlType = ControlType.getControlType(node.getTag());
                        if (controlType == null) {
                            channelState = CODAState.ERROR;
                            emu.setErrorState("DataChannel File in: found unidentified control event");
                            return;
                        }
                    }
                    else if (eventType == EventType.USER) {
                        isUser = true;
                    }

                    nextRingItem = ringBufferIn.next();
                    ringItem = ringBufferIn.get(nextRingItem);

                    if (bankType.isBuildable()) {
                        ringItem.setAll(null, null, node, bankType, controlType,
                                        isUser, hasFirstEvent, id, recordId, sourceId,
                                        node.getNum(), name, null, null);
                    }
                    else {
                        ringItem.setAll(null, null, node, bankType, controlType,
                                       isUser, hasFirstEvent, id, recordId, sourceId,
                                       1, name, null, null);
                    }

                    // In a file, only the first event can be a "first" or "beginning-of-run" event
                    isUser = hasFirstEvent = false;

                    ringBufferIn.publish(nextRingItem);

                    counter++;
                }

                // Put in END event
                nextRingItem = ringBufferIn.next();
                ringItem = ringBufferIn.get(nextRingItem);

                ringItem.setAll(Evio.createControlEvent(ControlType.END, 0, 0, counter, 0, false),
                                null, null, EventType.CONTROL, ControlType.END, false,
                                false, id, recordId, sourceId, 1, name, null, null);

                ringBufferIn.publish(nextRingItem);

                if (endCallback != null) endCallback.endWait();

            }
            catch (Exception e) {
//logger.warn("      DataChannel File in: (" + name + ") close file");
//logger.warn("      DataChannel File in: (" + name + ") exit " + e.getMessage());
                channelState = CODAState.ERROR;
                emu.setErrorState("DataChannel File in: " + e.getMessage());
            }
        }


    }



    /**
     * Class <b>DataOutputHelper </b>
     * Handles writing evio events (banks) to a file.
     * A lot of the work is done in jevio such as splitting files.
     */
    private class DataOutputHelper extends Thread {

        /** Let a single waiter know that the main thread has been started. */
        private CountDownLatch latch = new CountDownLatch(1);

        /** Help in pausing DAQ. */
        private int pauseCounter;

        /** What state is this thread in? */
        private volatile ThreadState threadState;


        DataOutputHelper(ThreadGroup group, String name) {
            super(group, name);
        }


        /** A single waiter can call this method which returns when thread was started. */
        private void waitUntilStarted() {
            try {
                latch.await();
            }
            catch (InterruptedException e) {}
        }


        /**
         * Write event to file.
         *
         * @param ri          item to write to disk
         * @param forceToDisk if true, force event to hard disk
         * @throws IOException
         * @throws EvioException
         */
        private final void writeEvioData(RingItem ri, boolean forceToDisk)
                throws IOException, EvioException {

            if (emu.isFileWritingOn()) {
                if (ri.getBuffer() != null) {
//logger.info("      DataChannel File out: write buffer with order = " + ri.getBuffer().order());
                    evioFileWriter.writeEvent(ri.getBuffer(), forceToDisk);
                }
                else {
//logger.info("      DataChannel File out: write buffer with order = " + ri.getNode().getBufferNode().getBuffer().order());
                    // Last boolean arg means do (not) duplicate node's buffer when writing.
                    // Setting this to false led to problems since the input channel is using
                    // the buffer at the same time.
                    evioFileWriter.writeEvent(ri.getNode(), forceToDisk, true);
                }
            }

            ri.releaseByteBuffer();
        }


        /** {@inheritDoc} */
        public void run() {

            threadState = ThreadState.RUNNING;

            // Tell the world I've started
            latch.countDown();

            try {
                RingItem ringItem;
                EventType pBankType;
                ControlType pBankControlType;
                boolean gotPrestart=false;

                if (!emu.isFileWritingOn()) {
                    logger.rcConsole("      DataChannel File out " + outputIndex +
                                     ": File writing TURNED OFF", "NO FILE");
                }

                // The 1st event may be a user event or a prestart.
                // After the prestart, the next event may be "go", "end", or a user event.
                // The non-END control events are placed on ring 0 of all output channels.
                // The END event is placed in the ring in which the next data event would
                // have gone. The user events are placed on ring 0 of only the first output
                // channel.

                // Keep reading user & control events (all of which will appear in ring 0)
                // until the 2nd control event (go or end) is read.
                while (true) {
                    // Read next event
                    ringItem  = getNextOutputRingItem(0);
                    pBankType = ringItem.getEventType();
                    pBankControlType = ringItem.getControlType();

                    // If control event ...
                    if (pBankType == EventType.CONTROL) {
                        // if prestart ..
                        if (pBankControlType == ControlType.PRESTART) {
                            if (gotPrestart) {
                                throw new EmuException("got 2 PRESTART events");
                            }
                            gotPrestart = true;
                            // Force prestart to hard disk
System.out.println("      DataChannel File out " + outputIndex + ": try writing prestart event");
                            writeEvioData(ringItem, true);
System.out.println("      DataChannel File out " + outputIndex + ": wrote prestart event");
                        }
                        else {
                            if (!gotPrestart) {
                                throw new EmuException("PRESTART, not " + pBankControlType +
                                                       ", must be first control event");
                            }

                            if (pBankControlType != ControlType.GO &&
                                pBankControlType != ControlType.END)  {
                                throw new EmuException("second control event must be GO or END");
                            }

                            // Do NOT force to hard disk as it may be go and will slow things down
//System.out.println("      DataChannel File out " + outputIndex + ": try writing " + pBankControlType + " event");
                            writeEvioData(ringItem, false);
//System.out.println("      DataChannel File out " + outputIndex + ": wrote " + pBankControlType + " event");

                            // Go to the next event
                            gotoNextRingItem(0);

                            // Done looking for the 2 control events
                            break;
                        }
                    }
                    // If user event ...
                    else if (pBankType == EventType.USER) {
//System.out.println("      DataChannel File out " + outputIndex + ": found user event");
                        if (ringItem.isFirstEvent()) {
                            if (emu.isFileWritingOn()) {
                                try {
//System.out.println("      DataChannel File out " + outputIndex + ": try writing first event");
                                    // Buffer always gets first priority
                                    if (ringItem.getBuffer() != null) {
                                        evioFileWriter.setFirstEvent(ringItem.getBuffer());
                                    }
                                    else {
                                        evioFileWriter.setFirstEvent(ringItem.getNode());
                                    }
//System.out.println("      DataChannel File out " + outputIndex + ": wrote first event");
                                }
                                catch (EvioException e) {
                                    // Probably here due to bad evio format
                                    emu.sendRcWarningMessage(e.getMessage());
System.out.println("      DataChannel File out " + outputIndex + ": failed writing \"first\" user event -> " + e.getMessage());
Utilities.printBytes(ringItem.getNode().getStructureBuffer(true), 0, 80, "Bad user event bytes:");
System.out.println("\n      DataChannel File out " + outputIndex + ": IGNORING USER EVENT, go to next event");
                                }
                            }
                            // The writer will handle the first event from here
                            ringItem.releaseByteBuffer();
                        }
                        else {
                            // force to hard disk.
                            try {
//System.out.println("      DataChannel File out " + outputIndex + ": try writing user event");
                                writeEvioData(ringItem, true);
//System.out.println("      DataChannel File out " + outputIndex + ": wrote user event");
                            }
                            catch (EvioException e) {
                                // Probably here due to bad evio format
                                emu.sendRcWarningMessage(e.getMessage());
System.out.println("      DataChannel File out " + outputIndex + ": failed writing user event -> " + e.getMessage());
Utilities.printBytes(ringItem.getNode().getStructureBuffer(true), 0, 80, "Bad user event bytes:");
System.out.println("\n      DataChannel File out " + outputIndex + ": IGNORING USER EVENT, go to next event");
                            }
                        }
                    }
                    // Only user and control events should come first, so error
                    else {
                        throw new EmuException(pBankType + " type of events must come after GO event");
                    }

                    // Keep reading events till we hit go/end
                    gotoNextRingItem(0);
                }

                // Release ring items gotten so far
                releaseOutputRingItem(0);
//System.out.println("      DataChannel File out " + outputIndex + ": releasing initial control & user events");

                // END may come right after PRESTART
                if (pBankControlType == ControlType.END) {
logger.info("      DataChannel File out " + outputIndex + ": wrote END");
                    if (emu.isFileWritingOn()) {
                        try {
                            evioFileWriter.close();
                        }
                        catch (Exception e) {
                            errorMsg.compareAndSet(null, "Cannot write to file");
                            throw e;
                        }
                    }
                    // run callback saying we got end event
                    if (endCallback != null) endCallback.endWait();
                    threadState = ThreadState.DONE;
                    return;
                }

logger.info("      DataChannel File out " + outputIndex + ": wrote GO");

                while ( true ) {

                    if (pause) {
                        if (pauseCounter++ % 400 == 0) {
                            try {Thread.sleep(5);}
                            catch (InterruptedException e1) {}
                        }
                        continue;
                    }

                    try {
//System.out.println("      DataChannel File out " + outputIndex + ": try getting next buffer from ring");
                        ringItem = getNextOutputRingItem(ringIndex);
//System.out.println("      DataChannel File out " + outputIndex + ": got next buffer");
//Utilities.printBuffer(ringItem.getBuffer(), 0, 6, name+": ev" + nextEvent + ", ring " + ringIndex);
                    }
                    catch (InterruptedException e) {
                        return;
                    }

                    pBankType = ringItem.getEventType();
                    pBankControlType = ringItem.getControlType();

                    if (pBankControlType == ControlType.END) {
logger.info("      DataChannel File out " + outputIndex + ": got ev " + nextEvent +
                     ", ring " + ringIndex + " = END!");
                    }

                    try {
                        // If this a user and "first event", let the writer know
                        if (ringItem.isFirstEvent()) {
                            if (emu.isFileWritingOn()) {
                                evioFileWriter.setFirstEvent(ringItem.getNode());
                            }
                            // The writer will handle the first event from here,
                            // go to the next event now.
                            ringItem.releaseByteBuffer();
                        }
                        else {
//System.out.println("      DataChannel File out " + outputIndex + ": write!");
                            writeEvioData(ringItem, false);
                        }
                    }
                    catch (Exception e) {
                        errorMsg.compareAndSet(null, "Cannot write to file");
                        throw e;
                    }

//System.out.println("      DataChannel File out: release ring item");
                    releaseCurrentAndGoToNextOutputRingItem(ringIndex);

                    // Do not go to the next ring if we got a user event.
                    // Just keep reading until we get to a built event.
                    // Then start keeping count so we know when to switch to the next ring.
                    //
                    // Prestart & go went to the first ring and have already been
                    // dealt with. End event will stop this thread so don't worry about
                    // not switching rings.
                    if (outputRingCount > 1 && !pBankType.isUser()) {
                        setNextEventAndRing();
//System.out.println("      DataChannel File out, " + name + ": for next ev " + nextEvent + " SWITCH TO ring = " + ringIndex);
                    }

                    // If splitting the output, the file name may change.
                    // Inform the authorities about this.
                    if (split > 0L && evioFileWriter.getSplitCount() > splitCount) {
                        emu.setOutputDestination(outputNameIndex, evioFileWriter.getCurrentFilePath());
                        splitCount = evioFileWriter.getSplitCount();
                        // HallD wants a warning if splitCount > 3 digits (ie 999).
                        // But send it only once (hence the upper limit).
                        if ( (splitCount > 999) && (split <= (999 + emu.getDataStreamCount())) ) {
                            emu.sendRcErrorMessage("WARNING ONLY: split number over 999");
                        }
                    }

                    if (pBankControlType == ControlType.END) {
                        if (emu.isFileWritingOn()) {
                            try {
                                evioFileWriter.close();
                            }
                            catch (Exception e) {
                                errorMsg.compareAndSet(null, "Cannot write to file");
                                throw e;
                            }
                        }
                        // run callback saying we got end event
                        if (endCallback != null) {endCallback.endWait();}
                        threadState = ThreadState.DONE;
                        return;
                    }

                    // If I've been told to RESET ...
                    if (gotResetCmd) {
System.out.println("      DataChannel File out, " + outputIndex + ": got RESET/END cmd, quitting 1");
                        threadState = ThreadState.DONE;
                        return;
                    }
                }

            } catch (InterruptedException e) {
logger.warn("      DataChannel File out, " + outputIndex + ": interrupted thd, exiting");
            } catch (Exception e) {
                channelState = CODAState.ERROR;
                emu.setErrorState("DataChannel File out: " + e.getMessage());
                e.printStackTrace();
System.out.println("      DataChannel File out, " + outputIndex + " : exit thd: " + e.getMessage());
            }

            threadState = ThreadState.DONE;
        }


//        /** {@inheritDoc} */
//        public void runOrig() {
//
//            threadState = ThreadState.RUNNING;
//
//            // Tell the world I've started
//            latch.countDown();
//
//            try {
//                RingItem ringItem;
//                EventType pBankType;
//                ControlType pBankControlType;
//
//                // The 1st event will be "prestart", by convention in ring 0
//                ringItem = getNextOutputRingItem(0);
//                // Force "prestart" event to hard disk
//                writeEvioData(ringItem, true);
//                releaseCurrentAndGoToNextOutputRingItem(0);
//
//                // The 2nd event may be "go", "end", or a user event.
//                // The non-END control events are placed on ring 0 of all output channels.
//                // The END event is placed in the ring in which the next data event would
//                // have gone.
//                // The user events are placed on ring 0 of only the first output channel.
//                // Keep reading user events in ring 0 until a control (go/end) is read.
//                while (true) {
//                    // Read next event
//                    ringItem  = getNextOutputRingItem(0);
//                    pBankType = ringItem.getEventType();
//                    pBankControlType = ringItem.getControlType();
//                    // If user event, force to hard disk.
//                    if (pBankType == EventType.USER) {
//                        // If this user event is also a "first event", let the writer know
//                        if (ringItem.isFirstEvent()) {
//                            evioFileWriter.setFirstEvent(ringItem.getNode());
//                            // The writer will handle the first event from here,
//                            // go to the next event now.
//                            ringItem.releaseByteBuffer();
//                        }
//                        else {
//                            writeEvioData(ringItem, true);
//                        }
//                    }
//                    // If possibly GO, do not force to hard disk as that slows things down.
//                    else {
//                        writeEvioData(ringItem, false);
//                    }
//                    releaseCurrentAndGoToNextOutputRingItem(0);
//                    // Keep reading user events
//                    if (pBankType != EventType.USER) break;
//                }
//
//                // END may come right after PRESTART
//                if (pBankControlType == ControlType.END) {
//System.out.println("      DataChannel File out, " + outputIndex + ": wrote end");
//                    try {
//                        evioFileWriter.close();
//                    }
//                    catch (Exception e) {
//                        errorMsg.compareAndSet(null, "Cannot write to file");
//                        throw e;
//                    }
//                    // run callback saying we got end event
//                    if (endCallback != null) endCallback.endWait();
//                    threadState = ThreadState.DONE;
//                    return;
//                }
//
//logger.debug("      DataChannel File out " + outputIndex + ": wrote go");
//
//                while ( true ) {
//
//                    if (pause) {
//                        if (pauseCounter++ % 400 == 0) {
//                            try {Thread.sleep(5);}
//                            catch (InterruptedException e1) {}
//                        }
//                        continue;
//                    }
//
//                    try {
////logger.debug("      DataChannel File out " + outputIndex + ": try getting next buffer from ring");
//                        ringItem = getNextOutputRingItem(ringIndex);
////logger.debug("      DataChannel File out " + outputIndex + ": got next buffer");
////Utilities.printBuffer(ringItem.getBuffer(), 0, 6, name+": ev" + nextEvent + ", ring " + ringIndex);
//                    }
//                    catch (InterruptedException e) {
//                        threadState = ThreadState.INTERRUPTED;
//                        // If we're here we were blocked trying to read the next event.
//                        // If there are multiple event building threads in the module,
//                        // then the END event may show up in an unexpected ring.
//                        // The reason for this is that one thread writes to only one ring.
//                        // But since only 1 thread gets the END event, it must write it
//                        // into that ring in all output channels whether that ring was
//                        // the next place to put a data event or not. Thus it may end up
//                        // in a ring which was not the one to be read next.
//                        // We've had 1/4 second to read everything else so let's try
//                        // reading END from this now-known "unexpected" ring.
//System.out.println("      DataChannel File out " + outputIndex + ": try again, read END from ringIndex " + ringIndexEnd +
//" not " + ringIndex);
//                        ringItem = getNextOutputRingItem(ringIndexEnd);
//                    }
//
//                    pBankType = ringItem.getEventType();
//                    pBankControlType = ringItem.getControlType();
//
//                    if (pBankControlType == ControlType.END) {
//logger.debug("      DataChannel File out " + outputIndex + ": got  ev " + nextEvent +
//                     ", ring " + ringIndex + " (END!)");
//                    }
//
//                    try {
//                        // If this a user and "first event", let the writer know
//                        if (ringItem.isFirstEvent()) {
//                            evioFileWriter.setFirstEvent(ringItem.getNode());
//                            // The writer will handle the first event from here,
//                            // go to the next event now.
//                            ringItem.releaseByteBuffer();
//                        }
//                        else {
////logger.debug("      DataChannel File out " + outputIndex + ": write!");
//                            writeEvioData(ringItem, false);
//                        }
//                    }
//                    catch (Exception e) {
//                        errorMsg.compareAndSet(null, "Cannot write to file");
//                        throw e;
//                    }
//
////logger.debug("      DataChannel File out: release ring item");
//                    releaseCurrentAndGoToNextOutputRingItem(ringIndex);
//
//                    // Do not go to the next ring if we got a user event.
//                    // Just keep reading until we get to a built event.
//                    // Then start keeping count so we know when to switch to the next ring.
//                    //
//                    // Prestart & go went to the first ring and have already been
//                    // dealt with. End event will stop this thread so don't worry about
//                    // not switching rings.
//                    if (outputRingCount > 1 && !pBankType.isUser()) {
//                        setNextEventAndRing();
////System.out.println("      DataChannel File out, " + name + ": for next ev " + nextEvent + " SWITCH TO ring = " + ringIndex);
//                    }
//
//                    // If splitting the output, the file name may change.
//                    // Inform the authorities about this.
//                    if (split > 0L && evioFileWriter.getSplitCount() > splitCount) {
//                        emu.setOutputDestination(evioFileWriter.getCurrentFilename());
//                        splitCount = evioFileWriter.getSplitCount();
//                    }
//
//                    if (pBankControlType == ControlType.END) {
////System.out.println("      DataChannel File out, " + outputIndex + ": got END event");
//                        try {
//                            evioFileWriter.close();
//                        }
//                        catch (Exception e) {
//                            errorMsg.compareAndSet(null, "Cannot write to file");
//                            throw e;
//                        }
//                        // run callback saying we got end event
//                        if (endCallback != null) endCallback.endWait();
//                        threadState = ThreadState.DONE;
//                        return;
//                    }
//
//                    // If I've been told to RESET ...
//                    if (gotResetCmd) {
//System.out.println("      DataChannel File out, " + outputIndex + ": got RESET/END cmd, quitting 1");
//                        threadState = ThreadState.DONE;
//                        return;
//                    }
//                }
//
//            } catch (InterruptedException e) {
//logger.warn("      DataChannel File out, " + outputIndex + ": interrupted thd, exiting");
//            } catch (Exception e) {
//                channelState = CODAState.ERROR;
//                emu.setErrorState("DataChannel File out: " + e.getMessage());
//logger.warn("      DataChannel File out, " + outputIndex + " : exit thd: " + e.getMessage());
//            }
//
//            threadState = ThreadState.DONE;
//        }

    }

//
//
//    /**
//     * Class <b>DataOutputHelper </b>
//     * Handles writing evio events (banks) to a file.
//     * A lot of the work is done in jevio such as splitting files.
//     */
//    private class DataOutputHelper extends Thread {
//
//        /** Let a single waiter know that the main thread has been started. */
//        private CountDownLatch latch = new CountDownLatch(1);
//
//        /** Help in pausing DAQ. */
//        private int pauseCounter;
//
//        /** What state is this thread in? */
//        private volatile ThreadState threadState;
//
//
//        DataOutputHelper(ThreadGroup group, String name) {
//            super(group, name);
//        }
//
//
//        /** A single waiter can call this method which returns when thread was started. */
//        private void waitUntilStarted() {
//            try {
//                latch.await();
//            }
//            catch (InterruptedException e) {}
//        }
//
//
//        /**
//         * Write event to file.
//         *
//         * @param ri          item to write to disk
//         * @param forceToDisk if true, force event to hard disk
//         * @throws IOException
//         * @throws EvioException
//         */
//        private final void writeEvioData(RingItem ri, boolean forceToDisk)
//                throws IOException, EvioException {
//
//            if (ri.getBuffer() != null) {
////logger.info("      DataChannel File out: write buffer with order = " + ri.getBuffer().order());
//                evioFileWriter.writeEvent(ri.getBuffer(), forceToDisk);
//            }
//            else {
////logger.info("      DataChannel File out: write buffer with order = " + ri.getNode().getBufferNode().getBuffer().order());
//                // Last boolean arg means do (not) duplicate node's buffer when writing.
//                // Setting this to false led to problems since the input channel is using
//                // the buffer at the same time.
//                evioFileWriter.writeEvent(ri.getNode(), forceToDisk, true);
//            }
//
//            ri.releaseByteBuffer();
//        }
//
//
//        /** {@inheritDoc} */
//        public void run() {
//
//            threadState = ThreadState.RUNNING;
//
//            // Tell the world I've started
//            latch.countDown();
//
//            try {
//                RingItem ringItem;
//                EventType pBankType;
//                ControlType pBankControlType;
//                ArrayList<RingItem> userList = new ArrayList<RingItem>(20);
//                boolean gotPrestart=false;
//
//                // The 1st event may be a user event or a prestart. If user events come
//                // before prestart, store them, wait for prestart, write prestart, then
//                // finally write the users. This ensures that the prestart event is always
//                // first in the file.
//
//                // After the prestart, the next event may be "go", "end", or a user event.
//                // The non-END control events are placed on ring 0 of all output channels.
//                // The END event is placed in the ring in which the next data event would
//                // have gone. The user events are placed on ring 0 of only the first output
//                // channel.
//
//                // Keep reading user & control events (all of which will appear in ring 0)
//                // until the 2nd control event (go or end) is read.
//                while (true) {
//                    // Read next event
//                    ringItem  = getNextOutputRingItem(0);
//                    pBankType = ringItem.getEventType();
//                    pBankControlType = ringItem.getControlType();
//
//                    // If control event ...
//                    if (pBankType == EventType.CONTROL) {
//                        // if prestart ..
//                        if (pBankControlType == ControlType.PRESTART) {
//                            if (gotPrestart) {
//                                throw new EmuException("got 2 prestart events");
//                            }
////System.out.println("      DataChannel File out " + outputIndex + ": found & write prestart event");
//                            gotPrestart = true;
//                            // Force prestart to hard disk
//                            writeEvioData(ringItem, true);
//                        }
//                        else {
//                            if (!gotPrestart) {
//                                throw new EmuException("prestart, not " + pBankControlType +
//                                                       ", must be first control event");
//                            }
//
//                            if (pBankControlType != ControlType.GO &&
//                                pBankControlType != ControlType.END)  {
//                                throw new EmuException("second control event must be go or end");
//                            }
//
//                            // Prestart has been written, but not go/end,
//                            // so write any stored user events now
//                            for (RingItem ri : userList) {
//                                // If this user event is also a "first event", let the writer know
//                                if (ri.isFirstEvent()) {
////System.out.println("      DataChannel File out " + outputIndex + ": writing stored first event");
//                                    evioFileWriter.setFirstEvent(ri.getNode());
//                                    // The writer will handle the first event from here
//                                    ri.releaseByteBuffer();
//                                }
//                                else {
//                                    // force to hard disk.
////System.out.println("      DataChannel File out " + outputIndex + ": writing stored user event");
//                                    writeEvioData(ri, true);
//                                }
//                            }
//                            userList.clear();
//
//                            // Do NOT force to hard disk as it may be go and will slow things down
////System.out.println("      DataChannel File out " + outputIndex + ": found & write " + pBankControlType + " event");
//                            writeEvioData(ringItem, false);
//
//                            // Go to the next event
//                            gotoNextRingItem(0);
//
//                            // Done looking for the 2 control events
//                            break;
//                        }
//                    }
//                    // If user event ...
//                    else if (pBankType == EventType.USER) {
////System.out.println("      DataChannel File out " + outputIndex + ": found & store user event");
//                        userList.add(ringItem);
//                    }
//                    // Only user and control events should come first, so error
//                    else {
//                        throw new EmuException(pBankType + " type of events must come after go event");
//                    }
//
//                    // Keep reading events till we hit go/end
//                    gotoNextRingItem(0);
//                }
//
//                // Release ring items gotten so far
//                releaseOutputRingItem(0);
////System.out.println("      DataChannel File out " + outputIndex + ": releasing initial control & user events");
//
//                // END may come right after PRESTART
//                if (pBankControlType == ControlType.END) {
//logger.debug("      DataChannel File out " + outputIndex + ": wrote end");
//                    try {
//                        evioFileWriter.close();
//                    }
//                    catch (Exception e) {
//                        errorMsg.compareAndSet(null, "Cannot write to file");
//                        throw e;
//                    }
//                    // run callback saying we got end event
//                    if (endCallback != null) endCallback.endWait();
//                    threadState = ThreadState.DONE;
//                    return;
//                }
//
//logger.debug("      DataChannel File out " + outputIndex + ": wrote go");
//
//                while ( true ) {
//
//                    if (pause) {
//                        if (pauseCounter++ % 400 == 0) {
//                            try {Thread.sleep(5);}
//                            catch (InterruptedException e1) {}
//                        }
//                        continue;
//                    }
//
//                    try {
////logger.debug("      DataChannel File out " + outputIndex + ": try getting next buffer from ring");
//                        ringItem = getNextOutputRingItem(ringIndex);
////logger.debug("      DataChannel File out " + outputIndex + ": got next buffer");
////Utilities.printBuffer(ringItem.getBuffer(), 0, 6, name+": ev" + nextEvent + ", ring " + ringIndex);
//                    }
//                    catch (InterruptedException e) {
//                        threadState = ThreadState.INTERRUPTED;
//                        // If we're here we were blocked trying to read the next event.
//                        // If there are multiple event building threads in the module,
//                        // then the END event may show up in an unexpected ring.
//                        // The reason for this is that one thread writes to only one ring.
//                        // But since only 1 thread gets the END event, it must write it
//                        // into that ring in all output channels whether that ring was
//                        // the next place to put a data event or not. Thus it may end up
//                        // in a ring which was not the one to be read next.
//                        // We've had 1/4 second to read everything else so let's try
//                        // reading END from this now-known "unexpected" ring.
//System.out.println("      DataChannel File out " + outputIndex + ": try again, read END from ringIndex " + ringIndexEnd +
//" not " + ringIndex);
//                        ringItem = getNextOutputRingItem(ringIndexEnd);
//                    }
//
//                    pBankType = ringItem.getEventType();
//                    pBankControlType = ringItem.getControlType();
//
//                    if (pBankControlType == ControlType.END) {
//logger.debug("      DataChannel File out " + outputIndex + ": got  ev " + nextEvent +
//                     ", ring " + ringIndex + " (END!)");
//                    }
//
//                    try {
//                        // If this a user and "first event", let the writer know
//                        if (ringItem.isFirstEvent()) {
//                            evioFileWriter.setFirstEvent(ringItem.getNode());
//                            // The writer will handle the first event from here,
//                            // go to the next event now.
//                            ringItem.releaseByteBuffer();
//                        }
//                        else {
////logger.debug("      DataChannel File out " + outputIndex + ": write!");
//                            writeEvioData(ringItem, false);
//                        }
//                    }
//                    catch (Exception e) {
//                        errorMsg.compareAndSet(null, "Cannot write to file");
//                        throw e;
//                    }
//
////logger.debug("      DataChannel File out: release ring item");
//                    releaseCurrentAndGoToNextOutputRingItem(ringIndex);
//
//                    // Do not go to the next ring if we got a user event.
//                    // Just keep reading until we get to a built event.
//                    // Then start keeping count so we know when to switch to the next ring.
//                    //
//                    // Prestart & go went to the first ring and have already been
//                    // dealt with. End event will stop this thread so don't worry about
//                    // not switching rings.
//                    if (outputRingCount > 1 && !pBankType.isUser()) {
//                        setNextEventAndRing();
////System.out.println("      DataChannel File out, " + name + ": for next ev " + nextEvent + " SWITCH TO ring = " + ringIndex);
//                    }
//
//                    // If splitting the output, the file name may change.
//                    // Inform the authorities about this.
//                    if (split > 0L && evioFileWriter.getSplitCount() > splitCount) {
//                        emu.setOutputDestination(evioFileWriter.getCurrentFilename());
//                        splitCount = evioFileWriter.getSplitCount();
//                    }
//
//                    if (pBankControlType == ControlType.END) {
////System.out.println("      DataChannel File out, " + outputIndex + ": got END event");
//                        try {
//                            evioFileWriter.close();
//                        }
//                        catch (Exception e) {
//                            errorMsg.compareAndSet(null, "Cannot write to file");
//                            throw e;
//                        }
//                        // run callback saying we got end event
//                        if (endCallback != null) endCallback.endWait();
//                        threadState = ThreadState.DONE;
//                        return;
//                    }
//
//                    // If I've been told to RESET ...
//                    if (gotResetCmd) {
//System.out.println("      DataChannel File out, " + outputIndex + ": got RESET/END cmd, quitting 1");
//                        threadState = ThreadState.DONE;
//                        return;
//                    }
//                }
//
//            } catch (InterruptedException e) {
//logger.warn("      DataChannel File out, " + outputIndex + ": interrupted thd, exiting");
//            } catch (Exception e) {
//                channelState = CODAState.ERROR;
//                emu.setErrorState("DataChannel File out: " + e.getMessage());
//logger.warn("      DataChannel File out, " + outputIndex + " : exit thd: " + e.getMessage());
//            }
//
//            threadState = ThreadState.DONE;
//        }
//
//
//        /** {@inheritDoc} */
//        public void runOrig() {
//
//            threadState = ThreadState.RUNNING;
//
//            // Tell the world I've started
//            latch.countDown();
//
//            try {
//                RingItem ringItem;
//                EventType pBankType;
//                ControlType pBankControlType;
//
//                // The 1st event will be "prestart", by convention in ring 0
//                ringItem = getNextOutputRingItem(0);
//                // Force "prestart" event to hard disk
//                writeEvioData(ringItem, true);
//                releaseCurrentAndGoToNextOutputRingItem(0);
//
//                // The 2nd event may be "go", "end", or a user event.
//                // The non-END control events are placed on ring 0 of all output channels.
//                // The END event is placed in the ring in which the next data event would
//                // have gone.
//                // The user events are placed on ring 0 of only the first output channel.
//                // Keep reading user events in ring 0 until a control (go/end) is read.
//                while (true) {
//                    // Read next event
//                    ringItem  = getNextOutputRingItem(0);
//                    pBankType = ringItem.getEventType();
//                    pBankControlType = ringItem.getControlType();
//                    // If user event, force to hard disk.
//                    if (pBankType == EventType.USER) {
//                        // If this user event is also a "first event", let the writer know
//                        if (ringItem.isFirstEvent()) {
//                            evioFileWriter.setFirstEvent(ringItem.getNode());
//                            // The writer will handle the first event from here,
//                            // go to the next event now.
//                            ringItem.releaseByteBuffer();
//                        }
//                        else {
//                            writeEvioData(ringItem, true);
//                        }
//                    }
//                    // If possibly GO, do not force to hard disk as that slows things down.
//                    else {
//                        writeEvioData(ringItem, false);
//                    }
//                    releaseCurrentAndGoToNextOutputRingItem(0);
//                    // Keep reading user events
//                    if (pBankType != EventType.USER) break;
//                }
//
//                // END may come right after PRESTART
//                if (pBankControlType == ControlType.END) {
//System.out.println("      DataChannel File out, " + outputIndex + ": wrote end");
//                    try {
//                        evioFileWriter.close();
//                    }
//                    catch (Exception e) {
//                        errorMsg.compareAndSet(null, "Cannot write to file");
//                        throw e;
//                    }
//                    // run callback saying we got end event
//                    if (endCallback != null) endCallback.endWait();
//                    threadState = ThreadState.DONE;
//                    return;
//                }
//
//logger.debug("      DataChannel File out " + outputIndex + ": wrote go");
//
//                while ( true ) {
//
//                    if (pause) {
//                        if (pauseCounter++ % 400 == 0) {
//                            try {Thread.sleep(5);}
//                            catch (InterruptedException e1) {}
//                        }
//                        continue;
//                    }
//
//                    try {
////logger.debug("      DataChannel File out " + outputIndex + ": try getting next buffer from ring");
//                        ringItem = getNextOutputRingItem(ringIndex);
////logger.debug("      DataChannel File out " + outputIndex + ": got next buffer");
////Utilities.printBuffer(ringItem.getBuffer(), 0, 6, name+": ev" + nextEvent + ", ring " + ringIndex);
//                    }
//                    catch (InterruptedException e) {
//                        threadState = ThreadState.INTERRUPTED;
//                        // If we're here we were blocked trying to read the next event.
//                        // If there are multiple event building threads in the module,
//                        // then the END event may show up in an unexpected ring.
//                        // The reason for this is that one thread writes to only one ring.
//                        // But since only 1 thread gets the END event, it must write it
//                        // into that ring in all output channels whether that ring was
//                        // the next place to put a data event or not. Thus it may end up
//                        // in a ring which was not the one to be read next.
//                        // We've had 1/4 second to read everything else so let's try
//                        // reading END from this now-known "unexpected" ring.
//System.out.println("      DataChannel File out " + outputIndex + ": try again, read END from ringIndex " + ringIndexEnd +
//" not " + ringIndex);
//                        ringItem = getNextOutputRingItem(ringIndexEnd);
//                    }
//
//                    pBankType = ringItem.getEventType();
//                    pBankControlType = ringItem.getControlType();
//
//                    if (pBankControlType == ControlType.END) {
//logger.debug("      DataChannel File out " + outputIndex + ": got  ev " + nextEvent +
//                     ", ring " + ringIndex + " (END!)");
//                    }
//
//                    try {
//                        // If this a user and "first event", let the writer know
//                        if (ringItem.isFirstEvent()) {
//                            evioFileWriter.setFirstEvent(ringItem.getNode());
//                            // The writer will handle the first event from here,
//                            // go to the next event now.
//                            ringItem.releaseByteBuffer();
//                        }
//                        else {
////logger.debug("      DataChannel File out " + outputIndex + ": write!");
//                            writeEvioData(ringItem, false);
//                        }
//                    }
//                    catch (Exception e) {
//                        errorMsg.compareAndSet(null, "Cannot write to file");
//                        throw e;
//                    }
//
////logger.debug("      DataChannel File out: release ring item");
//                    releaseCurrentAndGoToNextOutputRingItem(ringIndex);
//
//                    // Do not go to the next ring if we got a user event.
//                    // Just keep reading until we get to a built event.
//                    // Then start keeping count so we know when to switch to the next ring.
//                    //
//                    // Prestart & go went to the first ring and have already been
//                    // dealt with. End event will stop this thread so don't worry about
//                    // not switching rings.
//                    if (outputRingCount > 1 && !pBankType.isUser()) {
//                        setNextEventAndRing();
////System.out.println("      DataChannel File out, " + name + ": for next ev " + nextEvent + " SWITCH TO ring = " + ringIndex);
//                    }
//
//                    // If splitting the output, the file name may change.
//                    // Inform the authorities about this.
//                    if (split > 0L && evioFileWriter.getSplitCount() > splitCount) {
//                        emu.setOutputDestination(evioFileWriter.getCurrentFilename());
//                        splitCount = evioFileWriter.getSplitCount();
//                    }
//
//                    if (pBankControlType == ControlType.END) {
////System.out.println("      DataChannel File out, " + outputIndex + ": got END event");
//                        try {
//                            evioFileWriter.close();
//                        }
//                        catch (Exception e) {
//                            errorMsg.compareAndSet(null, "Cannot write to file");
//                            throw e;
//                        }
//                        // run callback saying we got end event
//                        if (endCallback != null) endCallback.endWait();
//                        threadState = ThreadState.DONE;
//                        return;
//                    }
//
//                    // If I've been told to RESET ...
//                    if (gotResetCmd) {
//System.out.println("      DataChannel File out, " + outputIndex + ": got RESET/END cmd, quitting 1");
//                        threadState = ThreadState.DONE;
//                        return;
//                    }
//                }
//
//            } catch (InterruptedException e) {
//logger.warn("      DataChannel File out, " + outputIndex + ": interrupted thd, exiting");
//            } catch (Exception e) {
//                channelState = CODAState.ERROR;
//                emu.setErrorState("DataChannel File out: " + e.getMessage());
//logger.warn("      DataChannel File out, " + outputIndex + " : exit thd: " + e.getMessage());
//            }
//
//            threadState = ThreadState.DONE;
//        }
//
//    }


}<|MERGE_RESOLUTION|>--- conflicted
+++ resolved
@@ -242,7 +242,6 @@
                 boolean overWriteOK = true;
                 if (split > 0L) overWriteOK = false;
 
-<<<<<<< HEAD
                 // Type of compression in file
                 try {
                     String comp = attributeMap.get("compression");
@@ -281,21 +280,6 @@
                 evioFileWriter = new EventWriterUnsync(fileName, directory, runType,
                                                        runNumber, split, 4*16777216, 10000,
                                                        byteOrder, dictionaryXML, overWriteOK,
-=======
-                // Biggest int there is
-                //int internalBufferSizeBytes = Integer.MAX_VALUE; // 2.1G
-                //int internalBufferSizeBytes = 1073741824; // 1G
-                int internalBufferSizeBytes = 536870912;  // 512MB
-                //int internalBufferSizeBytes = 134217728;  // 128MB
-                //int internalBufferSizeBytes = 67108864;   // 64MB
-                //int internalBufferSizeBytes = 33554432;   // 32MB
-                //int internalBufferSizeBytes = 16777216;   // 16MB
-
-                evioFileWriter = new EventWriterUnsync(fileName, directory, runType,
-                                                       runNumber, split, 4*4194304,
-                                                       10000, internalBufferSizeBytes,
-                                                       byteOrder,dictionaryXML, null, overWriteOK,
->>>>>>> 2d353d9f
                                                        false, null,
                                                        emu.getDataStreamId(),
                                                        subStreamIdCount.getAndIncrement(), // starting splitNumber

--- conflicted
+++ resolved
@@ -2616,11 +2616,7 @@
                    (timestampsMax - timestampsMin) + ", allowed = " + timestampSlop);
 
                      // Go back, fish out the timestamp values, and print them
-<<<<<<< HEAD
-                     for (int j = 0; j < numROCs; j++) {
-=======
                      for (int j=0; j < numROCs; j++) {
->>>>>>> 2d353d9f
                          trigBank = rocNodes[j].getChildAt(0);
                          if (trigBank == null) {
                              continue;
@@ -2634,15 +2630,9 @@
                          triggerData = triggerSegment.getIntData(segmentData, returnLen);
 
                          if (returnLen[0] > 2) {
-<<<<<<< HEAD
-                             ts = (((0xffffL & (long) triggerData[2]) << 32) |
-                                     (0xffffffffL & (long) triggerData[1]));
-                             System.out.println("TS = " + ts + " for " + inputPayloadBanks[j].getSourceName());
-=======
                              ts = (   ((0xffffL & (long)triggerData[2]) << 32) |
                                    (0xffffffffL & (long)triggerData[1]));
 System.out.println("TS = " + ts + " for " + inputPayloadBanks[j].getSourceName() );
->>>>>>> 2d353d9f
                          }
                      }
                  }
